--- conflicted
+++ resolved
@@ -30,16 +30,9 @@
   },
   "license": "Apache-2.0",
   "dependencies": {
-<<<<<<< HEAD
-    "@awslabs-community-fork/dynamodb-auto-marshaller": "^0.7.1",
-    "@awslabs-community-fork/dynamodb-expressions": "^0.7.3",
-    "tslib": "^2.1.0"
-=======
     "@awslabs-community-fork/dynamodb-auto-marshaller": "^0.7.10",
     "@awslabs-community-fork/dynamodb-expressions": "^0.7.10",
-    "tslib": "^2.1.0",
-    "utf8-bytes": "^0.0.1"
->>>>>>> 3efbb52f
+    "tslib": "^2.1.0"
   },
   "jest": {
     "transform": {
